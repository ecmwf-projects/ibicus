--- conflicted
+++ resolved
@@ -82,7 +82,7 @@
         default_settings_variable : dict
             Dict of default settings for each variables. Has :py:class:`Variable`-objects as keys (eg. ``tas``, ``hurs``) and dicts as values which map to the class parameters and store the default settings for these variables.
         experimental_default_setting_variable : dict
-            Dict of experimental default settings for variables. Has :py:class:`Variable`-objects as keys (eg. ``tas``, ``hurs``) and dicts as values which map to the class parameters and store the default settings for these variables.
+            Dict of experimental default settings for variables. Same structure as ``default_settings_variable``, but keys should be mutually exclusive with those (or else a warning will be thrown and the standard default settings will be used). Throws a warning that the default settings for this variable are still experimental if used.
         default_settings_general : dict
             Dict of general default settings (not variable specific) for the debiaser. Settings in here get overwritten by the variable specific ones. Default: `{}` (empty dict).
         **kwargs:
@@ -91,7 +91,7 @@
         # Check default and experimental default settings
         if len(intersection := (default_settings_variable.keys() & experimental_default_setting_variable.keys())) != 0:
             logging.warning(
-                f"Default and experimental default settings are not mutually exclusive for variables: {intersection}. Please review!"
+                f"Default and experimental default settings are not mutually exclusive for variables: {intersection} in debiaser {child_class.__name__}. Standard default settings are taken, but please review!"
             )
 
         # Get variable arguments
@@ -100,7 +100,6 @@
         else:
             variable_object = variable
 
-<<<<<<< HEAD
         # If default settings exist
         if variable_object in default_settings_variable.keys():
             variable_settings = default_settings_variable[variable_object]
@@ -108,20 +107,13 @@
             # If experimental default settings exist
             if variable_object in experimental_default_setting_variable.keys():
                 logging.warning(
-                    f"The default settings for variable {variable} in debiaser {child_class.__name__} are currently still experimental and may not be covered by the literature. Please review the results with care!"
+                    f"The default settings for variable {variable} in debiaser {child_class.name} are currently still experimental and may not have been evaluated in the peer-reviewed literature. Please review the results with care!"
                 )
                 variable_settings = experimental_default_setting_variable[variable_object]
             else:
                 raise ValueError(
                     f"Unfortunately currently no default settings exist for the variable {variable} in the debiaser {child_class.__name__}. You can set the required class parameters manually by using the class constructor."
                 )
-=======
-        if variable_object not in default_settings_variable.keys():
-            raise ValueError(
-                "Unfortunately currently no default settings exist for the variable '%s' in the debiaser %s. You can set the required class parameters manually by using the class constructor."
-                % (variable, child_class.__name__)
-            )
->>>>>>> 2ebd870a
 
         # Instantiate class
         parameters = {
